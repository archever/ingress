# See the OWNERS docs: https://github.com/kubernetes/community/blob/master/contributors/guide/owners.md

approvers:
  - ingress-nginx-admins
  - ingress-nginx-maintainers
  - ElvinEfendi
  - whalecold

reviewers:
  - aledbf
  - ElvinEfendi
<<<<<<< HEAD
  - whalecold
  - qianlei90
  - hanxueluo
  - hicaistar
  - supereagle
=======
  - cmluciano
>>>>>>> 0abfad70
<|MERGE_RESOLUTION|>--- conflicted
+++ resolved
@@ -9,12 +9,9 @@
 reviewers:
   - aledbf
   - ElvinEfendi
-<<<<<<< HEAD
+  - cmluciano
   - whalecold
   - qianlei90
   - hanxueluo
   - hicaistar
-  - supereagle
-=======
-  - cmluciano
->>>>>>> 0abfad70
+  - supereagle