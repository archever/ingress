local ngx = ngx
local tonumber = tonumber
local assert = assert
local string = string
local tostring = tostring
local socket = ngx.socket.tcp
local cjson = require("cjson.safe")
local new_tab = require "table.new"
local clear_tab = require "table.clear"
local clone_tab = require "table.clone"


-- if an Nginx worker processes more than (MAX_BATCH_SIZE/FLUSH_INTERVAL) RPS
-- then it will start dropping metrics
local MAX_BATCH_SIZE = 10000
local FLUSH_INTERVAL = 1 -- second

local metrics_batch = new_tab(MAX_BATCH_SIZE, 0)
local metrics_count = 0

local _M = {}

local function send(payload)
  local s = assert(socket())
  assert(s:connect("unix:/tmp/prometheus-nginx.socket"))
  assert(s:send(payload))
  assert(s:close())
end

local function metrics()
  return {
    host = ngx.var.host or "-",
    namespace = ngx.var.namespace or "-",
    ingress = ngx.var.ingress_name or "-",
    service = ngx.var.service_name or "-",
    path = ngx.var.location_path or "-",

    method = ngx.var.request_method or "-",
    status = ngx.var.status or "-",
    requestLength = tonumber(ngx.var.request_length) or -1,
    requestTime = tonumber(ngx.var.request_time) or -1,
    responseLength = tonumber(ngx.var.bytes_sent) or -1,

    upstreamLatency = tonumber(ngx.var.upstream_connect_time) or -1,
    upstreamResponseTime = tonumber(ngx.var.upstream_response_time) or -1,
    upstreamResponseLength = tonumber(ngx.var.upstream_response_length) or -1,
    --upstreamStatus = ngx.var.upstream_status or "-",
  }
end

local function flush(premature)
  if premature then
    return
  end

  if metrics_count == 0 then
    return
  end

  local current_metrics_batch = clone_tab(metrics_batch)
  clear_tab(metrics_batch)
  metrics_count = 0

  local payload, err = cjson.encode(current_metrics_batch)
  if not payload then
    ngx.log(ngx.ERR, "error while encoding metrics: ", err)
    return
  end

  send(payload)
end

local function set_metrics_max_batch_size(max_batch_size)
  if max_batch_size > 10000 then
    MAX_BATCH_SIZE = max_batch_size
  end
end

function _M.init_worker(max_batch_size)
  set_metrics_max_batch_size(max_batch_size)
  local _, err = ngx.timer.every(FLUSH_INTERVAL, flush)
  if err then
    ngx.log(ngx.ERR, string.format("error when setting up timer.every: %s", tostring(err)))
  end
end

function _M.call()
  if metrics_count >= MAX_BATCH_SIZE then
    ngx.log(ngx.WARN, "omitting metrics for the request, current batch is full")
    return
  end

  metrics_count = metrics_count + 1
  metrics_batch[metrics_count] = metrics()
end

<<<<<<< HEAD
if _TEST then
  _M.flush = flush
  _M.get_metrics_batch = function() return metrics_batch end
  _M.set_metrics_max_batch_size = set_metrics_max_batch_size
end
=======
setmetatable(_M, {__index = {
  flush = flush,
  get_metrics_batch = function() return metrics_batch end,
}})
>>>>>>> fc5c4486

return _M<|MERGE_RESOLUTION|>--- conflicted
+++ resolved
@@ -94,17 +94,10 @@
   metrics_batch[metrics_count] = metrics()
 end
 
-<<<<<<< HEAD
-if _TEST then
-  _M.flush = flush
-  _M.get_metrics_batch = function() return metrics_batch end
-  _M.set_metrics_max_batch_size = set_metrics_max_batch_size
-end
-=======
 setmetatable(_M, {__index = {
   flush = flush,
+  set_metrics_max_batch_size = set_metrics_max_batch_size,
   get_metrics_batch = function() return metrics_batch end,
 }})
->>>>>>> fc5c4486
 
 return _M